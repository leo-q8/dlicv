<div align="center">

# DLICV: Deep Learning Inference kit tool for Computer Vision

[![Static Badge](https://img.shields.io/badge/LICENSE-Apach--2.0-brightgreen)](https://github.com/xueqing888/dlicv/blob/master/LICENSE)
![Static Badge](https://img.shields.io/badge/Python-3.7%2B-blue)
![Static Badge](https://img.shields.io/badge/PyTorch-1.8%2B-orange)

</div>

<div align="center">

English | [简体中文](README_zh-CN.md)

</div>


## Introduction
DLICV is a Python library developed based on PyTorch for deep learning inference in computer vision tasks. It provides a unified interface for deep learning model inference across different hardware platforms and inference backends, abstracting away many usage details such as resource allocation and release, data movement, etc. DLICV abstracts the deep learning inference process for common computer vision tasks into data preprocessing, backend model inference, post-prediction processing, and inference result visualization. These processes are encapsulated in the basic predictor to realize an end-to-end inference process, avoiding the need for repetitive and cumbersome inference scripting. These features enable DLICV to offer a consistent and convenient deep learning model inference experience for different computer vision tasks on various platforms.
## Main Features
### Multipe hardware platforms and inference backends are available
The supported Device-InferenceBackend matrix is presented as following, and more will be compatible.

| Device / <br> Inference Backend | [ONNX Runtime](https://github.com/microsoft/onnxruntime) | [TensorRT](https://github.com/NVIDIA/TensorRT) | [OpenVINO](https://github.com/openvinotoolkit/openvino) | [ncnn](https://github.com/Tencent/ncnn) | [CANN](https://www.hiascend.com/software/cann) | [CoreML](https://github.com/apple/coremltools) |
| :-----------------------------: | :------------------------------------------------------: | :--------------------------------------------: | :-----------------------------------------------------: | :-------------------------------------: | :--------------------------------------------: | :--------------------------------------------: |
|           X86_64 CPU            |                            ✅                             |                                                |                            ✅                            |                                         |                                                |                                                |
|             ARM CPU             |                            ✅                             |                                                |                                                         |                    ✅                    |                                                |                                                |
|             RISC-V              |                                                          |                                                |                                                         |                    ✅                    |                                                |                                                |
|           NVIDIA GPU            |                            ✅                             |                       ✅                        |                                                         |                                         |                                                |                                                |
|          NVIDIA Jetson          |                                                          |                       ✅                        |                                                         |                                         |                                                |                                                |
|          Huawei ascend          |                                                          |                                                |                                                         |                                         |                       ✅                        |                                                |
|            Apple M1             |                                                          |                                                |                                                         |                    ✅                    |                                                |                       ✅                        |


<<<<<<< HEAD
### End-to-end inference process
The `BasePredictor` implemented by DLICV offers an end-to-end inference experience, breaking down the deep learning inference process in common computer vision tasks into four core stages: data preprocessing, backend model inference, post-prediction processing, and inference result visualization. By integrating these four stages into a single basic predictor, DLICV eliminates the need for developers to repeatedly write complex and cumbersome inference scripts, thus enhancing development efficiency.
### Image/bounding box processing support both `np.ndarray` and `torch.Tensor`
- [Image processing](): `imresize`, `impad`, `imcrop`, `imrotate`
- [Image transformation](): `LoadImage`, `Resize`, `Pad`, `ImgToTensor`
- [Bounding box processing](): `clip_boxes`, `resize_boxes`, `box_iou`, `batched_nms`
=======
### 端到端的推理流程

DLICV实现的[`BasePredictor`](https://github.com/xueqing888/dlicv/blob/348d47426caff5414c7cf881b43c15308e09e879/dlicv/predictor/base.py#L70)提供了端到端的推理体验，它将常见的计算机视觉基础任务中的深度学习推理过程分解为四个核心环节：数据预处理、后端模型推理、预测结果后处理和推理结果可视化。通过将这四个环节整合到一个基础预测器中，DLICV避免了开发者需要重复编写复杂且繁琐的推理脚本，从而提高开发效率。
>>>>>>> acb06e0a

## Installation
Install DLICV and its basic dependencies:
```bash
pip install git+https://github.com/xueqing888/dlicv.git
```
<details open>
<summary>Install the corresponding inference backend for multi-platform inference</summary>

|    NAME     | INSTALLATION                                                     |
| :---------: | :----------------------------------------------------------- |
| ONNXRuntime | [ONNX Runtime official docs](https://onnxruntime.ai/docs/get-started/with-python.html#install-onnx-runtime) offers two Python packages for ONNX Runtime. Only one of these packages should be installed at a time in any one environment. <br />If your platform has CUDA-enabled GPU hardware, we recommend installing the GPU version package, which encompasses most of the CPU functionality.<br /><pre> `pip install onnxruntime-gpu`</pre>Use the CPU package if you are running on Arm CPUs and/or macOS.<br /><pre>`pip install onnxruntime`</pre> |
|  TensorRT   | First, ensure that your platform has the appropriate CUDA version of GPU drivers installed, which can be checked using the `nvidia-smi` command.<br />Then, you can install TensorRT by using the precompiled Python package provided by the [TensorRT repository](https://github.com/NVIDIA/TensorRT?tab=readme-ov-file#prebuilt-tensorrt-python-package)<br /><pre>`pip install tensorrt`</pre> |
|  OpenVINO   | Install  [OpenVINO](https://docs.openvino.ai/2021.4/get_started.html) package<br /><pre>`pip install openvino-dev`</pre> |
|    ncnn     | 1. Download and build ncnn according to its <a href="https://github.com/Tencent/ncnn/wiki/how-to-build">wiki</a>. Make sure to enable <code>-DNCNN_PYTHON=ON</code> in your build command.<br/>2. Export ncnn's root path to environment variable<br/><pre>`cd ncnn`<br />`export NCNN_DIR=$(pwd)`</pre>3. Install pyncnn<br><pre>`cd ${NCNN_DIR}/python`<br/>`pip install -e .`</pre> |
|   Ascend    | 1.Install CANN follow [official guide](https://www.hiascend.com/document/detail/zh/CANNCommunityEdition/60RC1alpha02/softwareinstall/instg/atlasdeploy_03_0002.html).<br/>2. Setup environment<br/>   <pre>`export ASCEND_TOOLKIT_HOME="/usr/local/Ascend/ascend-toolkit/latest"`</pre> |

</details>

## Get started

<details open>
<summary>Backend model inference</summary>

<<<<<<< HEAD
The `BackendModel` implemented in DLICV supports inference for multiple backend models. It's straightforward to use: simply pass the relevant backend model file, device type (optional), and other parameters to construct a callable **backend-model** object. You can then perform inference and obtain the results by passing `torch.Tensor` data.
=======
DLICV实现的[`BackendModel`](https://github.com/xueqing888/dlicv/blob/348d47426caff5414c7cf881b43c15308e09e879/dlicv/backend/backend_model.py#L20)支持多种推理后端模型的推理。使用起来也非常简单，传入相应的后端模型文件、设备类型（可选）等参数构建一个可调用**后端模型**对象。传入`torch.Tensor`数据就可进行推理，获取推理结果。
>>>>>>> acb06e0a

```python
import dlicv
import torch
from dlicv import BackendModel

X = torch.randn(1, 3, 224, 224)

onnx_file = '/path/to/onnx_model.onnx'
onnx_model = BackendModel(onnx_file)
onnx_preds = onnx_model(X, force_cast=True)

trt_file = '/path/to/tensorrt_model.trt'
trt_model = BackendModel(trt_file)
trt_pred = trt_model(X, force_cast=True)
```

</details>

<<<<<<< HEAD
<details open>
<summary>Perform end-to-end inference for image classification tasks with <code>BaseClassifier</code>.</summary>
=======
<details>
<summary> 使用<code>BaseClassifier</code>实现图像识别任务的端到端推理 </summary>

以[Resnet18](https://pytorch.org/vision/stable/models/resnet.html#resnet)的推理为例介绍[`BaseClassifier`](https://github.com/xueqing888/dlicv/blob/348d47426caff5414c7cf881b43c15308e09e879/dlicv/predictor/base_classifier.py#L19)的使用
>>>>>>> acb06e0a

Let's illustrate the usage of `BaseClassifier` with an example of [ResNet18](https://pytorch.org/vision/stable/models/resnet.html#resnet) inference.
```python
import urllib.request

import dlicv
import torch
from dlicv import BaseClassifier
from dlicv.transform import *
from torchvision.models.resnet import resnet18, ResNet18_Weights

# Download an example image from the pytorch website
url, filename = ("https://github.com/pytorch/hub/raw/master/images/dog.jpg", "dog.jpg")
urllib.request.urlretrieve(url, filename)

# Build resnet18 with ImageNet 1k pretrained weights from torchvison.
model = resnet18(weights=ResNet18_Weights.IMAGENET1K_V1)
model.eval().cuda()

# Build data pipeline for image preprocessing with `dlicv.transforms`
MEAN = [123.675, 116.28, 103.53]
STD = [58.395, 57.12, 57.375]
data_pipeline = Compose([
   LoadImage(channel_order='rgb', to_tensor=True, device='cuda'),
   Resize(224),
   Pad(to_square=True, pad_val=114),
   Normalize(mean=MEAN, std=STD),
])

# Build Classifier
classifier = BaseClassifier(model, data_pipeline, classes='imagenet')
res = classifier(filename, show_dir='./') # 
```
After successfully running the above code, a directory named `vis` will be created in the current working directory. In this directory, there will be a visualization result image named `dog.jpg` as shown below.

<div align="center">
<img src="figures/dog.jpg" height = 400>
<p></p>
</div>

</details>

<<<<<<< HEAD
<details open>
<summary>Perform end-to-end inference for objectj detection tasks with <code>BaseDetector</code>.</summary>

As an example, let's illustrate the usage of `BaseDetector` with object detection model [YOLOv8](https://github.com/ultralytics/ultralytics). You can refer to the official [model export tutorial](https://docs.ultralytics.com/modes/export) to obtain the backend model you need. Here, we'll demonstrate inference with the onnx model of `yolov8n`
=======
<details>
<summary>使用<code>BaseDetector</code>实现目标检测任务的端到端推理</summary>

以目标检测模型[YOLOv8](https://github.com/ultralytics/ultralytics)的推理为例介绍[`BaseDetector`](https://github.com/xueqing888/dlicv/blob/348d47426caff5414c7cf881b43c15308e09e879/dlicv/predictor/base_detector.py#L20)的使用</br>可以参考`YOLOv8`官方的[模型导出教程](https://docs.ultralytics.com/modes/export)来获取你想要的后端模型，这里我们以yolov8n的onnx模型推理为例
>>>>>>> acb06e0a

```python
import urllib.resuest

import torch
from dlicv import BackendModel, BaseClassifier
from dlicv.transform import *

# Download an example image from the ultralytics website
url, filename = ("https://ultralytics.com/images/bus.jpg", "bus.jpg")
urllib.request.urlretrieve(url, filename)

# Build BackendModel.
backend_model_file = '/path/to/onnx-model/yolov8n.onnx'
backend_model = BackendModel(backend_model_file)

# Build data pipeline for image preprocessing with `dlicv.transforms`
data_pipeline = (
    LoadImage(channel_order='rgb'),
    Resize((640, 640)),
    Normalize(mean=0, std=255),
    ImgToTensor()
)

# Build detector by subclassing `BaseDetector`, and implement the abstract
# method `_parse_preds` to parse the predictions from backend model into 
# bbox results
class YOLOv8(BaseDetector):
    def _parse_preds(self, preds: torch.Tensor, *args, **kargs) -> tuple:
        scores, boxes, labels = [], [], []
        outputs = preds.permute(0, 2, 1)
        for output in outputs:
            classes_scores = output[:, 4:]
            cls_scores, cls_labels = classes_scores.max(-1)
            scores.append(cls_scores)
            labels.append(cls_labels)

            x, y, w, h = output[:, 0], output[:, 1], output[:, 2], output[:, 3]
            x1, y1 = x - w / 2, y - h / 2
            x2, y2 = x + w / 2, y + h / 2
            boxes.append(torch.stack([x1, y1, x2, y2], 1))
        return boxes, scores, labels

# Init Detector
detector = YOLOv8(backend_model, 
                  data_pipeline, 
                  conf=0.5,
                  nms_cfg=dict(iou_thres=0.5, class_agnostic=True),
                  classes='coco')
res = detector(filename, show_dir='.') 
```

After successfully running the above code, a directory named `vis` will be created in the current working directory. In this directory, there will be a visualization result image named `bus.jpg` as shown below.

<div align="center">
<img src="figures/bus.jpg" height = 400>
<p></p>
</div>

</details>

<<<<<<< HEAD
<details open>
<summary>Perform end-to-end inference for semantic segmentation tasks with <code>BaseSegmentor</code></summary>

Let's illustrate the usage of BaseSegmentor with an example of inference using the semantic segmentation model [DeepLabV3](https://pytorch.org/vision/stable/models/deeplabv3.html#deeplabv3).
=======
<details>
<summary>使用<code>BaseSegmentor</code>实现语义分割任务的端到端推理</summary>

以语义分割模型[DeepLabV3](https://pytorch.org/vision/stable/models/deeplabv3.html#deeplabv3)的推理为例介绍[`BaseSegmentor`](https://github.com/xueqing888/dlicv/blob/348d47426caff5414c7cf881b43c15308e09e879/dlicv/predictor/base_segmentor.py#L18)的使用
>>>>>>> acb06e0a

```python
import urllib.request
from torchvision.models.segmentation import deeplabv3_resnet101, DeepLabV3_ResNet101_Weights

from dlicv.predictor import BaseSegmentor
from dlicv.transforms import *

# Download an example image from the pytorch website
url, filename = ("https://github.com/pytorch/hub/raw/master/images/deeplab1.png", "deeplab1.png")
urllib.request.urlretrieve(url, filename)

# Build DeepLabv3 with pretrained weights from torchvison.
model = deeplabv3_resnet101(weights=DeepLabV3_ResNet101_Weights)
model.eval().cuda()

# Build data pipeline for image preprocessing with `dlicv.transforms`
MEAN = [123.675, 116.28, 103.53]
STD = [58.395, 57.12, 57.375]
data_pipeline = Compose([
   LoadImage(channel_order='rgb', to_tensor=True, device='cuda'),
   Normalize(mean=MEAN, std=STD),
])

# Build segmentor by subclassing `BaseSegmentor`, and rewrite the 
# method `postprocess`
class DeepLabv3(BaseSegmentor):
    def postprocess(self, preds, *args, **kwargs):
        pred_seg_maps = preds['out']
        return super().postprocess(pred_seg_maps, *args, ** kwargs)

segmentor = DeepLabv3(model, data_pipeline, classes='voc_seg')
res = segmentor(filename, show_dir='./')
```

After successfully running the above code, a directory named `vis` will be created in the current working directory. In this directory, there will be a visualization result image named `deeplab1.jpg` as shown below.

<div align="center">
<img src="figures/deeplab1.png" height = 400>
<p></p>
</div>

</details>

## License
This project is released under the [Apache 2.0 license](LICENSE).
## Acknowledgement
- [MMEngine](https://github.com/open-mmlab/mmengine): OpenMMLab foundational library for training deep learning models.
- [MMCV](https://github.com/open-mmlab/mmcv): OpenMMLab foundational library for computer vision.
- [MMDeploy](https://github.com/open-mmlab/mmdeploy): OpenMMLab model deployment framework.
## Citation
If you find this project useful in your research, please consider citing:

```BibTeX
@misc{=dlicv,
    title={Deep Learning Inference kit tool for Computer Vision},
    author={Wang, Xueqing},
    howpublished = {\url{https://github.com/xueqing888/dlicv.git}},
    year={2024}
}
```<|MERGE_RESOLUTION|>--- conflicted
+++ resolved
@@ -32,18 +32,12 @@
 |            Apple M1             |                                                          |                                                |                                                         |                    ✅                    |                                                |                       ✅                        |
 
 
-<<<<<<< HEAD
 ### End-to-end inference process
 The `BasePredictor` implemented by DLICV offers an end-to-end inference experience, breaking down the deep learning inference process in common computer vision tasks into four core stages: data preprocessing, backend model inference, post-prediction processing, and inference result visualization. By integrating these four stages into a single basic predictor, DLICV eliminates the need for developers to repeatedly write complex and cumbersome inference scripts, thus enhancing development efficiency.
 ### Image/bounding box processing support both `np.ndarray` and `torch.Tensor`
 - [Image processing](): `imresize`, `impad`, `imcrop`, `imrotate`
 - [Image transformation](): `LoadImage`, `Resize`, `Pad`, `ImgToTensor`
 - [Bounding box processing](): `clip_boxes`, `resize_boxes`, `box_iou`, `batched_nms`
-=======
-### 端到端的推理流程
-
-DLICV实现的[`BasePredictor`](https://github.com/xueqing888/dlicv/blob/348d47426caff5414c7cf881b43c15308e09e879/dlicv/predictor/base.py#L70)提供了端到端的推理体验，它将常见的计算机视觉基础任务中的深度学习推理过程分解为四个核心环节：数据预处理、后端模型推理、预测结果后处理和推理结果可视化。通过将这四个环节整合到一个基础预测器中，DLICV避免了开发者需要重复编写复杂且繁琐的推理脚本，从而提高开发效率。
->>>>>>> acb06e0a
 
 ## Installation
 Install DLICV and its basic dependencies:
@@ -68,11 +62,7 @@
 <details open>
 <summary>Backend model inference</summary>
 
-<<<<<<< HEAD
 The `BackendModel` implemented in DLICV supports inference for multiple backend models. It's straightforward to use: simply pass the relevant backend model file, device type (optional), and other parameters to construct a callable **backend-model** object. You can then perform inference and obtain the results by passing `torch.Tensor` data.
-=======
-DLICV实现的[`BackendModel`](https://github.com/xueqing888/dlicv/blob/348d47426caff5414c7cf881b43c15308e09e879/dlicv/backend/backend_model.py#L20)支持多种推理后端模型的推理。使用起来也非常简单，传入相应的后端模型文件、设备类型（可选）等参数构建一个可调用**后端模型**对象。传入`torch.Tensor`数据就可进行推理，获取推理结果。
->>>>>>> acb06e0a
 
 ```python
 import dlicv
@@ -92,15 +82,8 @@
 
 </details>
 
-<<<<<<< HEAD
 <details open>
 <summary>Perform end-to-end inference for image classification tasks with <code>BaseClassifier</code>.</summary>
-=======
-<details>
-<summary> 使用<code>BaseClassifier</code>实现图像识别任务的端到端推理 </summary>
-
-以[Resnet18](https://pytorch.org/vision/stable/models/resnet.html#resnet)的推理为例介绍[`BaseClassifier`](https://github.com/xueqing888/dlicv/blob/348d47426caff5414c7cf881b43c15308e09e879/dlicv/predictor/base_classifier.py#L19)的使用
->>>>>>> acb06e0a
 
 Let's illustrate the usage of `BaseClassifier` with an example of [ResNet18](https://pytorch.org/vision/stable/models/resnet.html#resnet) inference.
 ```python
@@ -143,17 +126,10 @@
 
 </details>
 
-<<<<<<< HEAD
 <details open>
 <summary>Perform end-to-end inference for objectj detection tasks with <code>BaseDetector</code>.</summary>
 
 As an example, let's illustrate the usage of `BaseDetector` with object detection model [YOLOv8](https://github.com/ultralytics/ultralytics). You can refer to the official [model export tutorial](https://docs.ultralytics.com/modes/export) to obtain the backend model you need. Here, we'll demonstrate inference with the onnx model of `yolov8n`
-=======
-<details>
-<summary>使用<code>BaseDetector</code>实现目标检测任务的端到端推理</summary>
-
-以目标检测模型[YOLOv8](https://github.com/ultralytics/ultralytics)的推理为例介绍[`BaseDetector`](https://github.com/xueqing888/dlicv/blob/348d47426caff5414c7cf881b43c15308e09e879/dlicv/predictor/base_detector.py#L20)的使用</br>可以参考`YOLOv8`官方的[模型导出教程](https://docs.ultralytics.com/modes/export)来获取你想要的后端模型，这里我们以yolov8n的onnx模型推理为例
->>>>>>> acb06e0a
 
 ```python
 import urllib.resuest
@@ -215,17 +191,10 @@
 
 </details>
 
-<<<<<<< HEAD
 <details open>
 <summary>Perform end-to-end inference for semantic segmentation tasks with <code>BaseSegmentor</code></summary>
 
 Let's illustrate the usage of BaseSegmentor with an example of inference using the semantic segmentation model [DeepLabV3](https://pytorch.org/vision/stable/models/deeplabv3.html#deeplabv3).
-=======
-<details>
-<summary>使用<code>BaseSegmentor</code>实现语义分割任务的端到端推理</summary>
-
-以语义分割模型[DeepLabV3](https://pytorch.org/vision/stable/models/deeplabv3.html#deeplabv3)的推理为例介绍[`BaseSegmentor`](https://github.com/xueqing888/dlicv/blob/348d47426caff5414c7cf881b43c15308e09e879/dlicv/predictor/base_segmentor.py#L18)的使用
->>>>>>> acb06e0a
 
 ```python
 import urllib.request
